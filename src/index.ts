--- conflicted
+++ resolved
@@ -52,7 +52,7 @@
   _cookiePath?: string;
   _cookieDomain?: string;
   _csrfProtection?: {
-    nonceSigningSecret?: string;
+    nonceSigningSecret: string;
   };
   _logoutConfiguration?: LogoutConfiguration;
   _parseAuthPath?: string;
@@ -121,7 +121,7 @@
     if ('cookiePath' in params && typeof params.cookiePath !== 'string') {
       throw new Error('Expected params.cookiePath to be a string');
     }
-    if ('logoutConfiguration' in params && !/\/\w+/.test(params.logoutConfiguration.logoutUri)) {
+    if (params.logoutConfiguration && !/\/\w+/.test(params.logoutConfiguration.logoutUri)) {
       throw new Error('Expected params.logoutConfiguration.logoutUri to be a valid non-empty string starting with "/"');
     }
   }
@@ -132,13 +132,8 @@
    * @param  {String} code        Authorization code.
    * @return {Promise} Authenticated user tokens.
    */
-<<<<<<< HEAD
   _fetchTokensFromCode(redirectURI: string, code: string): Promise<Tokens> {
-    const authorization = this._userPoolAppSecret && Buffer.from(`${this._userPoolAppId}:${this._userPoolAppSecret}`).toString('base64');
-=======
-  _fetchTokensFromCode(redirectURI, code): Promise<Tokens> {
     const authorization = this._getAuthorization();
->>>>>>> 208d88d1
     const request = {
       url: `https://${this._userPoolDomain}/oauth2/token`,
       method: 'POST',
@@ -206,17 +201,21 @@
       });
   }
 
-  _getAuthorization(): string {
+  _getAuthorization(): string | undefined {
     return this._userPoolAppSecret && Buffer.from(`${this._userPoolAppId}:${this._userPoolAppSecret}`).toString('base64');
   }
 
   _validateCSRFCookies(request: CloudFrontRequest) {
+    if (!this._csrfProtection) {
+      throw new Error('_validateCSRFCookies should not be called if CSRF protection is disabled.');
+    }
+    
     const requestParams = parse(request.querystring);
     const requestCookies = request.headers.cookie?.flatMap(h => Cookies.parse(h.value)) || [];
     this._logger.debug({ msg: 'Validating CSRF Cookies', requestCookies});
 
     const parsedState = JSON.parse(
-      Buffer.from(urlSafe.parse(requestParams.state), 'base64').toString()
+      Buffer.from(urlSafe.parse(requestParams.state as string), 'base64').toString()
     );
 
     const {nonce: originalNonce, nonceHmac, pkce} = this._getCSRFTokensFromCookie(request.headers.cookie);
@@ -235,7 +234,7 @@
       throw new Error('Your browser didn\'t send the pkce cookie along, but it is required for security (prevent CSRF).');
     }
 
-    const calculatedHmac = signNonce(parsedState.nonce, this._csrfProtection?.nonceSigningSecret);
+    const calculatedHmac = signNonce(parsedState.nonce, this._csrfProtection.nonceSigningSecret);
 
     if (calculatedHmac !== nonceHmac) {
       throw new Error(`Nonce signature mismatch! Expected ${calculatedHmac} but got ${nonceHmac}`);
@@ -244,18 +243,19 @@
 
   _getOverridenCookieAttributes(cookieAttributes: CookieAttributes = {}, cookieType: CookieType): CookieAttributes {
     const res = {...cookieAttributes};
-    if (cookieType in this._cookieSettingsOverrides) {
-      const overrides = this._cookieSettingsOverrides[cookieType];
-      if ('httpOnly' in overrides) {
+    
+    const overrides = this._cookieSettingsOverrides?.[cookieType];
+    if (overrides) {
+      if (overrides.httpOnly !== undefined) {
         res.httpOnly = overrides.httpOnly;
       }
-      if ('sameSite' in overrides) {
+      if (overrides.sameSite !== undefined) {
         res.sameSite = overrides.sameSite;
       }
-      if ('path' in overrides) {
+      if (overrides.path !== undefined) {
         res.path = overrides.path;
       }
-      if ('expirationDays' in overrides) {
+      if (overrides.expirationDays !== undefined) {
         res.expires = new Date(Date.now() + overrides.expirationDays * 864e+5);
       }
     }
@@ -289,22 +289,13 @@
       path: this._cookiePath,
     };
     const cookies = [
-<<<<<<< HEAD
-      Cookies.serialize(`${usernameBase}.accessToken`, tokens.accessToken as string, cookieAttributes),
-      Cookies.serialize(`${usernameBase}.idToken`, tokens.idToken as string, cookieAttributes),
-      ...(tokens.refreshToken ? [Cookies.serialize(`${usernameBase}.refreshToken`, tokens.refreshToken, cookieAttributes)] : []),
-=======
-      Cookies.serialize(`${usernameBase}.accessToken`, tokens.accessToken, this._getOverridenCookieAttributes(cookieAttributes, 'accessToken')),
-      Cookies.serialize(`${usernameBase}.idToken`, tokens.idToken, this._getOverridenCookieAttributes(cookieAttributes, 'idToken')),
+      Cookies.serialize(`${usernameBase}.accessToken`, tokens.accessToken as string, this._getOverridenCookieAttributes(cookieAttributes, 'accessToken')),
+      Cookies.serialize(`${usernameBase}.idToken`, tokens.idToken as string, this._getOverridenCookieAttributes(cookieAttributes, 'idToken')),
       ...(tokens.refreshToken ? [Cookies.serialize(`${usernameBase}.refreshToken`, tokens.refreshToken, this._getOverridenCookieAttributes(cookieAttributes, 'refreshToken'))] : []),
->>>>>>> 208d88d1
       Cookies.serialize(`${usernameBase}.tokenScopesString`, 'phone email profile openid aws.cognito.signin.user.admin', cookieAttributes),
       Cookies.serialize(`${this._cookieBase}.LastAuthUser`, username, cookieAttributes),
     ];
 
-<<<<<<< HEAD
-    const response: CloudFrontResultResponse = {
-=======
     // Clear CSRF Token Cookies
     if (this._csrfProtection) {
       // Domain attribute is always not set here as CSRF cookies are used
@@ -317,8 +308,7 @@
       );
     }
 
-    const response: CloudFrontRequestResult = {
->>>>>>> 208d88d1
+    const response: CloudFrontResultResponse = {
       status: '302' ,
       headers: {
         'location': [{
@@ -407,7 +397,7 @@
         });
       }
       return tokens;
-    }, {});
+    }, {} as CSRFTokens);
 
     this._logger.debug({ msg: 'Found CSRF tokens in cookie', csrfTokens });
     return csrfTokens;
@@ -457,7 +447,7 @@
       });
   }
 
-  async _clearCookies(event: CloudFrontRequestEvent, tokens: Tokens = {}): Promise<CloudFrontRequestResult> {
+  async _clearCookies(event: CloudFrontRequestEvent, tokens: Tokens = {}): Promise<CloudFrontResultResponse> {
     this._logger.info({ msg: 'Clearing cookies...', event, tokens });
     const { request } = event.Records[0].cf;
     const cfDomain = request.headers.host[0].value;
@@ -476,9 +466,9 @@
       path: this._cookiePath,
     };
 
-    let responseCookies = [];
+    let responseCookies: string[] = [];
     try {
-      const decoded = await this._jwtVerifier.verify(tokens.idToken);
+      const decoded = await this._jwtVerifier.verify(tokens.idToken as string);
       const username = decoded['cognito:username'] as string;
       this._logger.info({ msg: 'Token verified. Clearing cookies...', idToken: tokens.idToken, username });
 
@@ -505,7 +495,7 @@
       }
     }
 
-    const response: CloudFrontRequestResult = {
+    const response: CloudFrontResultResponse = {
       status: '302' ,
       headers: {
         'location': [{
@@ -533,14 +523,10 @@
    * Get redirect to cognito userpool response
    * @param  {CloudFrontRequest}  request The original request
    * @param  {string}  redirectURI Redirection URI.
-   * @return {CloudFrontRequestResult} Redirect response.
-   */
-<<<<<<< HEAD
+   * @return {CloudFrontResultResponse} Redirect response.
+   */
   _getRedirectToCognitoUserPoolResponse(request: CloudFrontRequest, redirectURI: string): CloudFrontResultResponse {
-=======
-  _getRedirectToCognitoUserPoolResponse(request: CloudFrontRequest, redirectURI: string): CloudFrontRequestResult {
     const cfDomain = request.headers.host[0].value;
->>>>>>> 208d88d1
     let redirectPath = request.uri;
     if (request.querystring && request.querystring !== '') {
       redirectPath += encodeURIComponent('?' + request.querystring);
@@ -552,33 +538,17 @@
     }
 
     let csrfTokens: CSRFTokens = {};
-    let state = redirectPath;
+    let state: string | undefined = redirectPath;
     if (this._csrfProtection) {
-      csrfTokens = generateCSRFTokens(redirectURI, this._csrfProtection?.nonceSigningSecret);
+      csrfTokens = generateCSRFTokens(redirectURI, this._csrfProtection.nonceSigningSecret);
       state = csrfTokens.state;
     }
 
     const userPoolUrl = `https://${this._userPoolDomain}/authorize?redirect_uri=${oauthRedirectUri}&response_type=code&client_id=${this._userPoolAppId}&state=${state}`;
 
     this._logger.debug(`Redirecting user to Cognito User Pool URL ${userPoolUrl}`);
-    const response = {
-      status: '302',
-      headers: {
-        'location': [{
-          key: 'Location',
-          value: userPoolUrl,
-        }],
-        'cache-control': [{
-          key: 'Cache-Control',
-          value: 'no-cache, no-store, max-age=0, must-revalidate',
-        }],
-        'pragma': [{
-          key: 'Pragma',
-          value: 'no-cache',
-        }],
-      },
-    };
-
+  
+    let cookies: string[] | undefined;
     if (this._csrfProtection) {
       const cookieAttributes: CookieAttributes = {
         expires: new Date(Date.now() + 10 * 60 * 1000),
@@ -587,14 +557,34 @@
         sameSite: this._sameSite,
         path: this._cookiePath,
       };
-      const cookies = [
-        Cookies.serialize(`${this._cookieBase}.${PKCE_COOKIE_NAME_SUFFIX}`, csrfTokens.pkce, cookieAttributes),
-        Cookies.serialize(`${this._cookieBase}.${NONCE_COOKIE_NAME_SUFFIX}`, csrfTokens.nonce, cookieAttributes),
-        Cookies.serialize(`${this._cookieBase}.${NONCE_HMAC_COOKIE_NAME_SUFFIX}`, csrfTokens.nonceHmac, cookieAttributes),
+      cookies = [
+        Cookies.serialize(`${this._cookieBase}.${PKCE_COOKIE_NAME_SUFFIX}`, csrfTokens.pkce || '', cookieAttributes),
+        Cookies.serialize(`${this._cookieBase}.${NONCE_COOKIE_NAME_SUFFIX}`, csrfTokens.nonce || '', cookieAttributes),
+        Cookies.serialize(`${this._cookieBase}.${NONCE_HMAC_COOKIE_NAME_SUFFIX}`, csrfTokens.nonceHmac || '', cookieAttributes),
       ];
-      response.headers['set-cookie'] = cookies.map(c => ({ key: 'Set-Cookie', value: c }));
-    }
-
+    }
+
+    const response: CloudFrontResultResponse = {
+      status: '302',
+      headers: {
+        'location': [{
+          key: 'Location',
+          value: userPoolUrl,
+        }],
+        'cache-control': [{
+          key: 'Cache-Control',
+          value: 'no-cache, no-store, max-age=0, must-revalidate',
+        }],
+        'pragma': [{
+          key: 'Pragma',
+          value: 'no-cache',
+        }],
+        ...(cookies
+          ? { 'set-cookie': cookies && cookies.map(c => ({ key: 'Set-Cookie', value: c })) }
+          : {}),
+      },
+    };
+  
     return response;
   }
 
@@ -625,12 +615,8 @@
         return this._clearCookies(event, tokens);
       }
       try {
-<<<<<<< HEAD
+        this._logger.debug({ msg: 'Verifying token...', tokens });
         const user = await this._jwtVerifier.verify(tokens.idToken as string);
-=======
-        this._logger.debug({ msg: 'Verifying token...', tokens });
-        const user = await this._jwtVerifier.verify(tokens.idToken);
->>>>>>> 208d88d1
         this._logger.info({ msg: 'Forwarding request', path: request.uri, user });
         return request;
       } catch (err) {
@@ -650,13 +636,8 @@
       }
       this._logger.debug("User isn't authenticated: %s", err);
       if (requestParams.code) {
-<<<<<<< HEAD
         return this._fetchTokensFromCode(redirectURI, requestParams.code as string)
-          .then(tokens => this._getRedirectResponse(tokens, cfDomain, requestParams.state as string));
-=======
-        return this._fetchTokensFromCode(redirectURI, requestParams.code)
           .then(tokens => this._getRedirectResponse(tokens, cfDomain, this._getRedirectUriFromState(requestParams.state as string)));
->>>>>>> 208d88d1
       } else {
         return this._getRedirectToCognitoUserPoolResponse(request, redirectURI);
       }
@@ -671,7 +652,7 @@
    * @param event Event that triggers this Lambda function
    * @returns Lambda response
    */
-  async handleSignIn(event: CloudFrontRequestEvent): Promise<CloudFrontRequestResult> {
+  async handleSignIn(event: CloudFrontRequestEvent): Promise<CloudFrontResultResponse> {
     this._logger.debug({ msg: 'Handling Lambda@Edge event', event });
 
     const { request } = event.Records[0].cf;
@@ -683,7 +664,7 @@
       const tokens = this._getTokensFromCookie(request.headers.cookie);
 
       this._logger.debug({ msg: 'Verifying token...', tokens });
-      const user = await this._jwtVerifier.verify(tokens.idToken);
+      const user = await this._jwtVerifier.verify(tokens.idToken as string);
 
       this._logger.info({ msg: 'Redirecting user to', path: redirectURI, user });
       return {
@@ -712,7 +693,7 @@
    * @param event Event that triggers this Lambda function
    * @returns Lambda response
    */
-  async handleParseAuth(event: CloudFrontRequestEvent): Promise<CloudFrontRequestResult> {
+  async handleParseAuth(event: CloudFrontRequestEvent): Promise<CloudFrontResultResponse> {
     this._logger.debug({ msg: 'Handling Lambda@Edge event', event });
 
     const { request } = event.Records[0].cf;
@@ -728,7 +709,7 @@
         if (this._csrfProtection) {
           this._validateCSRFCookies(request);
         }
-        const tokens = await this._fetchTokensFromCode(redirectURI, requestParams.code);
+        const tokens = await this._fetchTokensFromCode(redirectURI, requestParams.code as string);
         const location = this._getRedirectUriFromState(requestParams.state as string);
 
         return this._getRedirectResponse(tokens, cfDomain, location);
@@ -754,7 +735,7 @@
    * @param event Event that triggers this Lambda function
    * @returns Lambda response
    */
-  async handleRefreshToken(event: CloudFrontRequestEvent): Promise<CloudFrontRequestResult> {
+  async handleRefreshToken(event: CloudFrontRequestEvent): Promise<CloudFrontResultResponse> {
     this._logger.debug({ msg: 'Handling Lambda@Edge event', event });
 
     const { request } = event.Records[0].cf;
@@ -766,10 +747,10 @@
       let tokens = this._getTokensFromCookie(request.headers.cookie);
 
       this._logger.debug({ msg: 'Verifying token...', tokens });
-      const user = await this._jwtVerifier.verify(tokens.idToken);
+      const user = await this._jwtVerifier.verify(tokens.idToken as string);
 
       this._logger.debug({ msg: 'Refreshing tokens...', tokens, user });
-      tokens = await this._fetchTokensFromRefreshToken(redirectURI, tokens.refreshToken);
+      tokens = await this._fetchTokensFromRefreshToken(redirectURI, tokens.refreshToken as string);
 
       this._logger.debug({ msg: 'Refreshed tokens...', tokens, user });
       return this._getRedirectResponse(tokens, cfDomain, redirectURI);
@@ -789,7 +770,7 @@
    * @param event Event that triggers this Lambda function
    * @returns Lambda response
    */
-  async handleSignOut(event: CloudFrontRequestEvent): Promise<CloudFrontRequestResult> {
+  async handleSignOut(event: CloudFrontRequestEvent): Promise<CloudFrontResultResponse> {
     this._logger.debug({ msg: 'Handling Lambda@Edge event', event });
 
     const { request } = event.Records[0].cf;
